--- conflicted
+++ resolved
@@ -18,11 +18,8 @@
 """
 
 # Define the version of the scraping module.
-<<<<<<< HEAD
+
 __version__ = "2.2.0"
-=======
-__version__ = "2.1.0"
->>>>>>> 33a62525
 version_split = __version__.split(".")
 __spec_version__ = (1000 * int(version_split[0])) + (10 * int(version_split[1])) + (1 * int(version_split[2]))
 
